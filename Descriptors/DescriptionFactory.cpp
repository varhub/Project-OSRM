/*

Copyright (c) 2013, Project OSRM, Dennis Luxen, others
All rights reserved.

Redistribution and use in source and binary forms, with or without modification,
are permitted provided that the following conditions are met:

Redistributions of source code must retain the above copyright notice, this list
of conditions and the following disclaimer.
Redistributions in binary form must reproduce the above copyright notice, this
list of conditions and the following disclaimer in the documentation and/or
other materials provided with the distribution.

THIS SOFTWARE IS PROVIDED BY THE COPYRIGHT HOLDERS AND CONTRIBUTORS "AS IS" AND
ANY EXPRESS OR IMPLIED WARRANTIES, INCLUDING, BUT NOT LIMITED TO, THE IMPLIED
WARRANTIES OF MERCHANTABILITY AND FITNESS FOR A PARTICULAR PURPOSE ARE
DISCLAIMED. IN NO EVENT SHALL THE COPYRIGHT HOLDER OR CONTRIBUTORS BE LIABLE FOR
ANY DIRECT, INDIRECT, INCIDENTAL, SPECIAL, EXEMPLARY, OR CONSEQUENTIAL DAMAGES
(INCLUDING, BUT NOT LIMITED TO, PROCUREMENT OF SUBSTITUTE GOODS OR SERVICES;
LOSS OF USE, DATA, OR PROFITS; OR BUSINESS INTERRUPTION) HOWEVER CAUSED AND ON
ANY THEORY OF LIABILITY, WHETHER IN CONTRACT, STRICT LIABILITY, OR TORT
(INCLUDING NEGLIGENCE OR OTHERWISE) ARISING IN ANY WAY OUT OF THE USE OF THIS
SOFTWARE, EVEN IF ADVISED OF THE POSSIBILITY OF SUCH DAMAGE.

*/

#include "DescriptionFactory.h"

DescriptionFactory::DescriptionFactory() : entireLength(0) { }

DescriptionFactory::~DescriptionFactory() { }

inline double DescriptionFactory::DegreeToRadian(const double degree) const {
        return degree * (M_PI/180);
}

inline double DescriptionFactory::RadianToDegree(const double radian) const {
        return radian * (180/M_PI);
}

double DescriptionFactory::GetBearing(
    const FixedPointCoordinate & A,
    const FixedPointCoordinate & B
) const {
    double deltaLong = DegreeToRadian(B.lon/COORDINATE_PRECISION - A.lon/COORDINATE_PRECISION);

    double lat1 = DegreeToRadian(A.lat/COORDINATE_PRECISION);
    double lat2 = DegreeToRadian(B.lat/COORDINATE_PRECISION);

    double y = sin(deltaLong) * cos(lat2);
    double x = cos(lat1) * sin(lat2) - sin(lat1) * cos(lat2) * cos(deltaLong);
    double result = RadianToDegree(atan2(y, x));
    while(result <= 0.)
        result += 360.;
    while(result >= 360.)
        result -= 360.;

    return result;
}

void DescriptionFactory::SetStartSegment(const PhantomNode & _startPhantom) {
    startPhantom = _startPhantom;
    AppendSegment(_startPhantom.location, _PathData(0, _startPhantom.nodeBasedEdgeNameID, 10, _startPhantom.weight1));
}

void DescriptionFactory::SetEndSegment(const PhantomNode & _targetPhantom) {
    targetPhantom = _targetPhantom;
    pathDescription.push_back(SegmentInformation(_targetPhantom.location, _targetPhantom.nodeBasedEdgeNameID, 0, _targetPhantom.weight1, 0, true) );
}

void DescriptionFactory::AppendSegment(const FixedPointCoordinate & coordinate, const _PathData & data ) {
    if(1 == pathDescription.size() && pathDescription.back().location == coordinate) {
        pathDescription.back().nameID = data.nameID;
    } else {
        pathDescription.push_back(SegmentInformation(coordinate, data.nameID, 0, data.durationOfSegment, data.turnInstruction) );
    }
}

void DescriptionFactory::AppendEncodedPolylineString(std::string & output, bool isEncoded) {
    if(isEncoded)
        pc.printEncodedString(pathDescription, output);
    else
        pc.printUnencodedString(pathDescription, output);
}

void DescriptionFactory::AppendEncodedPolylineString(std::string &output) {
    pc.printEncodedString(pathDescription, output);
}

void DescriptionFactory::AppendUnencodedPolylineString(std::string &output) {
    pc.printUnencodedString(pathDescription, output);
}

<<<<<<< HEAD

=======
>>>>>>> 411d8d4d
// void DescriptionFactory::Run(const SearchEngine &sEngine, const unsigned zoomLevel) {

//     if(0 == pathDescription.size())
//         return;

// //    unsigned entireLength = 0;
//     /** starts at index 1 */
//     pathDescription[0].length = 0;
//     for(unsigned i = 1; i < pathDescription.size(); ++i) {
//         pathDescription[i].length = ApproximateEuclideanDistance(pathDescription[i-1].location, pathDescription[i].location);
//     }

//     double lengthOfSegment = 0;
//     unsigned durationOfSegment = 0;
//     unsigned indexOfSegmentBegin = 0;

//     std::string string0 = sEngine.GetEscapedNameForNameID(pathDescription[0].nameID);
//     std::string string1;


//     /*Simplify turn instructions
//     Input :
//     10. Turn left on B 36 for 20 km
//     11. Continue on B 35; B 36 for 2 km
//     12. Continue on B 36 for 13 km

//     becomes:
//     10. Turn left on B 36 for 35 km
//     */
// //TODO: rework to check only end and start of string.
// //		stl string is way to expensive

// //    unsigned lastTurn = 0;
// //    for(unsigned i = 1; i < pathDescription.size(); ++i) {
// //        string1 = sEngine.GetEscapedNameForNameID(pathDescription[i].nameID);
// //        if(TurnInstructionsClass::GoStraight == pathDescription[i].turnInstruction) {
// //            if(std::string::npos != string0.find(string1+";")
// //            		|| std::string::npos != string0.find(";"+string1)
// //            		|| std::string::npos != string0.find(string1+" ;")
// //                    || std::string::npos != string0.find("; "+string1)
// //                    ){
// //                SimpleLogger().Write() << "->next correct: " << string0 << " contains " << string1;
// //                for(; lastTurn != i; ++lastTurn)
// //                    pathDescription[lastTurn].nameID = pathDescription[i].nameID;
// //                pathDescription[i].turnInstruction = TurnInstructionsClass::NoTurn;
// //            } else if(std::string::npos != string1.find(string0+";")
// //            		|| std::string::npos != string1.find(";"+string0)
// //                    || std::string::npos != string1.find(string0+" ;")
// //                    || std::string::npos != string1.find("; "+string0)
// //                    ){
// //                SimpleLogger().Write() << "->prev correct: " << string1 << " contains " << string0;
// //                pathDescription[i].nameID = pathDescription[i-1].nameID;
// //                pathDescription[i].turnInstruction = TurnInstructionsClass::NoTurn;
// //            }
// //        }
// //        if (TurnInstructionsClass::NoTurn != pathDescription[i].turnInstruction) {
// //            lastTurn = i;
// //        }
// //        string0 = string1;
// //    }


//     for(unsigned i = 1; i < pathDescription.size(); ++i) {
//         entireLength += pathDescription[i].length;
//         lengthOfSegment += pathDescription[i].length;
//         durationOfSegment += pathDescription[i].duration;
//         pathDescription[indexOfSegmentBegin].length = lengthOfSegment;
//         pathDescription[indexOfSegmentBegin].duration = durationOfSegment;


//         if(TurnInstructionsClass::NoTurn != pathDescription[i].turnInstruction) {
//             //SimpleLogger().Write() << "Turn after " << lengthOfSegment << "m into way with name id " << segment.nameID;
//             assert(pathDescription[i].necessary);
//             lengthOfSegment = 0;
//             durationOfSegment = 0;
//             indexOfSegmentBegin = i;
//         }
//     }
//     //    SimpleLogger().Write() << "#segs: " << pathDescription.size();

//     //Post-processing to remove empty or nearly empty path segments
//     if(FLT_EPSILON > pathDescription.back().length) {
//         //        SimpleLogger().Write() << "#segs: " << pathDescription.size() << ", last ratio: " << targetPhantom.ratio << ", length: " << pathDescription.back().length;
//         if(pathDescription.size() > 2){
//             pathDescription.pop_back();
//             pathDescription.back().necessary = true;
//             pathDescription.back().turnInstruction = TurnInstructions.NoTurn;
//             targetPhantom.nodeBasedEdgeNameID = (pathDescription.end()-2)->nameID;
//             //            SimpleLogger().Write() << "Deleting last turn instruction";
//         }
//     } else {
//         pathDescription[indexOfSegmentBegin].duration *= (1.-targetPhantom.ratio);
//     }
//     if(FLT_EPSILON > pathDescription[0].length) {
//         //TODO: this is never called actually?
//         if(pathDescription.size() > 2) {
//             pathDescription.erase(pathDescription.begin());
//             pathDescription[0].turnInstruction = TurnInstructions.HeadOn;
//             pathDescription[0].necessary = true;
//             startPhantom.nodeBasedEdgeNameID = pathDescription[0].nameID;
//             //            SimpleLogger().Write() << "Deleting first turn instruction, ratio: " << startPhantom.ratio << ", length: " << pathDescription[0].length;
//         }
//     } else {
//         pathDescription[0].duration *= startPhantom.ratio;
//     }

//     //Generalize poly line
//     dp.Run(pathDescription, zoomLevel);

//     //fix what needs to be fixed else
//     for(unsigned i = 0; i < pathDescription.size()-1 && pathDescription.size() >= 2; ++i){
//         if(pathDescription[i].necessary) {
//             double angle = GetBearing(pathDescription[i].location, pathDescription[i+1].location);
//             pathDescription[i].bearing = angle;
//         }
//     }

// //    BuildRouteSummary(entireLength, duration);
//     return;
// }

void DescriptionFactory::BuildRouteSummary(const double distance, const unsigned time) {
    summary.startName = startPhantom.nodeBasedEdgeNameID;
    summary.destName = targetPhantom.nodeBasedEdgeNameID;
    summary.BuildDurationAndLengthStrings(distance, time);
}<|MERGE_RESOLUTION|>--- conflicted
+++ resolved
@@ -92,10 +92,6 @@
     pc.printUnencodedString(pathDescription, output);
 }
 
-<<<<<<< HEAD
-
-=======
->>>>>>> 411d8d4d
 // void DescriptionFactory::Run(const SearchEngine &sEngine, const unsigned zoomLevel) {
 
 //     if(0 == pathDescription.size())
